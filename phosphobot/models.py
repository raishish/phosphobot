--- conflicted
+++ resolved
@@ -243,11 +243,8 @@
         fps: int,
         codec: VideoCodecs,
         format_to_save: Literal["json", "lerobot_v2"] = "json",
-<<<<<<< HEAD
         last_frame_index: int = 0,
-=======
         info_model: Optional["InfoModel"] = None,
->>>>>>> 4b867e22
     ):
         """
         Save the episode to a JSON file with numpy array handling for phospho recording to RLDS format
@@ -533,9 +530,9 @@
             episode_data["index"].append(frame_index + last_frame_index)
             # TODO: Implement multiple tasks in dataset
             episode_data["task_index"].append(0)
-            assert (
-                step.action is not None
-            ), "The action must be set for each step before saving"
+            assert step.action is not None, (
+                "The action must be set for each step before saving"
+            )
             episode_data["action"].append(step.action.tolist())
 
         # Validate frame dimensions and data type
