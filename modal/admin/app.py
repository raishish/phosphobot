import os
import random
import string
from datetime import datetime
from pathlib import Path
from typing import Annotated, Any, Dict, List, Literal, Optional

import requests  # type: ignore
import sentry_sdk
from fastapi import Depends, HTTPException, status
from fastapi.security import HTTPAuthorizationCredentials, HTTPBearer
from loguru import logger
from pydantic import BaseModel, ConfigDict, Field, field_validator, model_validator

import modal
import supabase
from phosphobot.am.act import ACT, ACTSpawnConfig
from phosphobot.am.base import TrainingRequest
from phosphobot.am.gr00t import Gr00tN1, Gr00tSpawnConfig
from phosphobot.models import CancelTrainingRequest

phosphobot_dir = (
    Path(__file__).parent.parent.parent.parent / "phosphobot" / "phosphobot"
)
admin_image = (
    modal.Image.debian_slim(python_version="3.10")
    .pip_install(
        "loguru",
        "supabase",
        "fastapi[standard]",
        "pydantic==2.10.6",
        "requests",
        "httpx>=0.28.1",
        "pydantic>=2.10.5",
        "fastparquet>=2024.11.0",
        "ffmpeg-python>=0.2.0",
        "loguru>=0.7.3",
        "numpy<2",
        "opencv-python-headless>=4.0",
        "rich>=13.9.4",
        "pandas-stubs>=2.2.2.240807",
        "huggingface-hub>=0.29.0",
        "json-numpy>=2.1.0",
        "fastapi>=0.115.11",
        "zmq>=0.0.0",
        "av>=14.2.1",
        "sentry-sdk",
        "stripe",
    )
    .pip_install_from_pyproject(
        pyproject_toml=str(phosphobot_dir / "pyproject.toml"),
    )
    # .add_local_dir(
    #     local_path=phosphobot_dir,
    #     remote_path="/root/phosphobot",
    #     # ignore if .venv is in path
    #     ignore=lambda p: ".venv" in str(p),
    # )
    .add_local_python_source("phosphobot")
)

# TODO: add HF_TRANSFER for faster downloads?
# Used for web endpoints
auth_scheme = HTTPBearer()

MINUTES = 60  # seconds
BASE_TRAININGS_LIMIT = 2
WHITELISTED_TRAININGS_LIMIT = 8
PRO_TRAININGS_LIMIT = 8
# Max allowed time for a server to cold start before we assume it failed
TIMEOUT_SERVER_NOT_STARTED = 3 * MINUTES

app = modal.App("admin-api")

# Get the serving functions by name
serve_anywhere = modal.Function.from_name("gr00t-server", "serve_anywhere")
serve_us_east = modal.Function.from_name("gr00t-server", "serve_us_east")
serve_us_west = modal.Function.from_name("gr00t-server", "serve_us_west")
serve_eu = modal.Function.from_name("gr00t-server", "serve_eu")
serve_ap = modal.Function.from_name("gr00t-server", "serve_ap")
serve_act = modal.Function.from_name("act-server", "serve")
# Get the training functions by name
train_gr00t = modal.Function.from_name("gr00t-server", "train")
train_act = modal.Function.from_name("act-server", "train")
# Paligemma warmup function
paligemma_warmup = modal.Function.from_name("paligemma-detector", "warmup_model")

if os.getenv("MODAL_ENVIRONMENT") == "production":
    sentry_sdk.init(
        dsn="https://afa38885e368d772d8eced1bce325604@o4506399435325440.ingest.us.sentry.io/4509203019005952",
        traces_sample_rate=1.0,
        environment="production",
    )

# Build the zone to function mapping
ZONE_TO_FUNCTION_GR00T = {
    "anywhere": serve_anywhere,
    "us-east": serve_us_east,
    "us-west": serve_us_west,
    "eu": serve_eu,
    "ap": serve_ap,
}

ZONE_TO_FUNCTION_ACT = {
    "anywhere": serve_act,
    "us-east": serve_act,
    "us-west": serve_act,
    "eu": serve_act,
    "ap": serve_act,
}


# Model mapping
MODEL_TO_ZONE = {
    "gr00t": ZONE_TO_FUNCTION_GR00T,
    "ACT": ZONE_TO_FUNCTION_ACT,
    "ACT_BBOX": ZONE_TO_FUNCTION_ACT,  # ACT_BBOX uses the same serving function as ACT
}

# Mapping from countryCode to best region
COUNTRY_TO_REGION = {
    # North America
    # Default to us-east for US (will be refined at next step with longitude)
    "US": "us-east",
    "CA": "us-west",
    "MX": "us-west",
    # Europe
    "GB": "eu",
    "DE": "eu",
    "FR": "eu",
    "IT": "eu",
    "ES": "eu",
    "NL": "eu",
    "BE": "eu",
    "SE": "eu",
    "PL": "eu",
    "AT": "eu",
    "CH": "eu",
    "DK": "eu",
    "FI": "eu",
    "NO": "eu",
    "IE": "eu",
    "PT": "eu",
    "GR": "eu",
    "CZ": "eu",
    # Asia-Pacific
    "JP": "ap",
    "CN": "ap",
    "KR": "ap",
    "IN": "ap",
    "AU": "ap",
    "NZ": "ap",
    "SG": "ap",
    "HK": "ap",
    "MY": "ap",
    "TH": "ap",
    "ID": "ap",
    "PH": "ap",
    "VN": "ap",
    "TW": "ap",
}


class IpLocationInfo(BaseModel):
    status: str
    countryCode: Optional[str] = None
    lat: Optional[float] = None
    lon: Optional[float] = None


def get_location_from_ip(ip_address=None) -> Optional[IpLocationInfo]:
    """
    Get geolocation data from IP address using ip-api.com
    Returns the JSON response from the API or None if the request fails
    """
    # Construct URL with IP if provided, otherwise use current IP
    url = "http://ip-api.com/json/"
    if ip_address:
        url += ip_address

    # Add fields parameter to request only what we need
    url += "?fields=status,message,countryCode,lat,lon"

    try:
        response = requests.get(url, timeout=2)
        if response.status_code == 200:
            data = response.json()
            location_data = IpLocationInfo.model_validate(data)
            if location_data.status == "success":
                return location_data
            else:
                logger.error(f"IP geolocation failed: {data.get('message')}")
        else:
            logger.error(
                f"IP geolocation request failed with status code: {response.status_code}"
            )
    except Exception as e:
        logger.error(f"Error fetching IP geolocation: {e}")

    return None


def determine_best_region(ip_address=None):
    """
    Determine the best region for serving based on the client's IP address
    Returns one of: "us-east", "us-west", "eu", "ap", or "anywhere" (default fallback)
    """
    location_data = get_location_from_ip(ip_address)
    if not location_data:
        logger.warning("Could not determine location from IP, defaulting to 'anywhere'")
        return "anywhere"

    country_code = location_data.countryCode
    region = "anywhere"  # Default fallback region

    # If country code exists in our mapping, use that region
    if country_code in COUNTRY_TO_REGION:
        region = COUNTRY_TO_REGION[country_code]

        # Special case for US - determine east vs west based on longitude
        if country_code == "US" and location_data.lon is not None:
            # Roughly split US at longitude -100
            if location_data.lon < -100:
                region = "us-west"
            else:
                region = "us-east"

        logger.info(f"Determined region {region} from country code {country_code}")
    else:
        logger.info(
            f"Country code {country_code} not found in mapping, defaulting to 'anywhere'"
        )

    # HOTFIX: if region == "ap", switch to "anywhere"
    if region == "ap":
        logger.info(
            f"Country {country_code} is AP, defaulting to 'anywhere' due to issues with modal serving in AP"
        )
        region = "anywhere"

    logger.debug(f"Determined region: {region} for IP {ip_address}")
    return region


def generate_huggingface_model_name(dataset):
    # Generate 10 random alphanumeric characters (similar to the JS version)
    random_chars = "".join(random.choices(string.ascii_lowercase + string.digits, k=10))
    return f"{dataset}-{random_chars}"


class StartServerRequest(BaseModel):
    model_id: str
    model_type: Literal["gr00t", "ACT", "ACT_BBOX"]
    timeout: Annotated[int, Field(default=15 * MINUTES, ge=0)]
    region: Optional[Literal["us-east", "us-west", "eu", "ap", "anywhere"]] = None
    model_specifics: Gr00tSpawnConfig | ACTSpawnConfig
    checkpoint: Optional[int] = None

    @field_validator("timeout", mode="before")
    def clamp_timeout(cls, v: int) -> int:
        return max(0, min(v, 60 * MINUTES))

    @model_validator(mode="after")
    def validate_model_specifics(self) -> "StartServerRequest":
        correspondance = {
            "gr00t": Gr00tSpawnConfig,
            "ACT": ACTSpawnConfig,
            "ACT_BBOX": ACTSpawnConfig,
        }

        # Make sure the model_specifics is of the right type
        if not isinstance(self.model_specifics, correspondance[self.model_type]):
            raise ValueError(
                f"model_specifics should be of type {correspondance[self.model_type]}"
            )
        return self


class ServerInfo(BaseModel):
    model_config = ConfigDict(extra="ignore")

    server_id: int
    url: str
    port: int
    tcp_socket: tuple[str, int]
    model_id: str
    timeout: int
    modal_function_call_id: str


class SupabaseServersTable(BaseModel):
    model_config = ConfigDict(extra="ignore")

    id: int
    status: Literal["requested", "running", "stopped", "failed"]
    host: str | None = None
    port: int | None = None
    user_id: str
    model_id: str
    model_type: Literal["gr00t", "ACT", "ACT_BBOX"]
    timeout: int | None = None
    requested_at: Optional[str] = None
    started_at: Optional[str] = None
    terminated_at: Optional[str] = None
    region: Optional[str] = None
<<<<<<< HEAD
    checkpoint: Optional[int] = None
=======
    tcp_port: Optional[int] = None
    url: Optional[str] = None
    modal_function_call_id: Optional[str] = None
>>>>>>> 51b4b25a


class ModelInfo(BaseModel):
    """
    Publicly available model info
    """

    status: Literal["succeeded", "failed", "running"]
    dataset_name: str
    model_name: Optional[str] = None
    requested_at: datetime
    terminated_at: Optional[datetime] = None
    epochs: Optional[int] = None
    batch_size: Optional[int] = None
    learning_rate: Optional[float] = None
    used_wandb: Optional[bool] = None
    logs: Optional[str] = None
    train_test_split: Optional[float] = None
    model_type: Optional[str] = None
    training_params: Dict[str, Any] = Field(default_factory=dict)
    # Config will be used by /spawn in Gr00tSpawnConfig | ACTSpawnConfig
    config: Optional[Gr00tSpawnConfig | ACTSpawnConfig] = None


class ModelInfoResponse(BaseModel):
    total_count: int
    model_infos: List[ModelInfo]


class ModelStatusResponse(BaseModel):
    model_url: str
    model_status: Literal["running", "succeeded", "failed", "not-found"]
    model_info: Optional[ModelInfo] = None


class PublicUser(BaseModel):
    """
    User info that can be sent to the client
    Not all fields can be sent to the client
    """

    id: str
    plan: Literal["pro"] | None = None


@app.function(
    image=admin_image,
    allow_concurrent_inputs=1000,
    secrets=[
        modal.Secret.from_name("huggingface"),
        modal.Secret.from_name("supabase"),
        modal.Secret.from_name("stripe"),
    ],
    # We keep at least one instance of the app running
    min_containers=1,
)
@modal.asgi_app()
def fastapi_app():
    from datetime import datetime, timezone

    from fastapi import FastAPI, Request
    from fastapi.middleware.cors import CORSMiddleware
    from fastapi.responses import JSONResponse
    from fastapi.exceptions import HTTPException
    import stripe

    stripe.api_key = os.environ["STRIPE_API_KEY"]

    web_app = FastAPI()
    supabase_client = supabase.Client(
        supabase_url=os.environ["SUPABASE_URL"],
        supabase_key=os.environ["SUPABASE_SERVICE_ROLE_KEY"],
    )

    web_app.add_middleware(
        CORSMiddleware,
        allow_origins=["*"],
        allow_credentials=True,
        allow_methods=["*"],
        allow_headers=["*"],
    )

    @web_app.exception_handler(HTTPException)
    async def http_exception_handler(request: Request, exc: HTTPException):
        logger.warning(f"HTTPException: {exc.status_code} - {exc.detail}")
        return JSONResponse(
            status_code=exc.status_code,
            content={"detail": exc.detail},
        )

    # Add an health route
    @web_app.get("/health")
    async def get_health():
        """
        Health check endpoint
        """
        return {"status": "ok", "url": await fastapi_app.web_url}

    @web_app.get("/models", response_model=ModelInfoResponse)
    async def get_models():
        """
        Get all models in database with a status of "succeeded"
        """
        # To do so, we want to list all distinct values of model_name where status is "succeeded", ordered by descending created_at
        model_infos = (
            supabase_client.table("trainings")
            .select("*")
            .eq("status", "succeeded")
            .order("requested_at", desc=True)
            .limit(10000)
            .execute()
        )

        response = []

        # Log the number of model_infos
        logger.info(f"Found {len(model_infos.data)} model_infos")

        # Validate the model_infos, ignore the ones that are not valid
        for model_info in model_infos.data:
            try:
                ModelInfo.model_validate(model_info)
                response.append(model_info)
            except Exception:
                # Do nothing
                pass

        logger.info(f"Found {len(response)} valid model_infos")

        return ModelInfoResponse(model_infos=response, total_count=len(response))

    @web_app.get("/models/{username}/{model_id}")
    async def get_model(username: str, model_id: str):
        """
        Get a model from the database
        """
        model_url = f"https://huggingface.co/{username}/{model_id}"
        # Query HF, same approach than in the local teleop backend
        response = requests.get(model_url)
        response_text = response.text.lower()
        if any(keyword in response_text for keyword in ["error traceback"]):
            return ModelStatusResponse(model_url=model_url, model_status="failed")
        elif any(
            keyword in response_text
            for keyword in ["epochs", "batch size", "training steps"]
        ):
            # Get more info by queying supabase
            # We take the first row of the trainings table where model_name == model_id
            model_info = (
                supabase_client.table("trainings")
                .select("*")
                .eq("model_name", f"{username}/{model_id}")
                .limit(1)
                .execute()
            )
            if model_info.data:
                row = model_info.data[0]

                # This will automatically handle None from row for any Optional fields
                info = ModelInfo.model_validate(row)

                # We fetch the configs (need to spwan a server)
                model_types: Dict[str, type[ACT | Gr00tN1]] = {
                    "gr00t": Gr00tN1,
                    "ACT": ACT,
                }
                model_used = model_types[str(info.model_type)]

                info.config = model_used.fetch_spawn_config(
                    model_id=f"{username}/{model_id}"
                )

                return ModelStatusResponse(
                    model_url=model_url,
                    model_status="succeeded",
                    model_info=info,
                )
            else:
                return ModelStatusResponse(
                    model_url=model_url, model_status="not-found"
                )
        elif response.status_code == 200:
            return ModelStatusResponse(model_url=model_url, model_status="running")
        else:
            return ModelStatusResponse(model_url=model_url, model_status="not-found")

    @web_app.post("/spawn")
    async def spawn_server_for_model(
        raw_request: Request,
        request: StartServerRequest,
        token: HTTPAuthorizationCredentials = Depends(auth_scheme),
    ):
        """
        POST to this endpoint to start a gr00t inference server
        """
        # See https://modal.com/docs/guide/webhooks#token-based-authentication for token-based auth

        try:
            user = supabase_client.auth.get_user(jwt=token.credentials)
            logger.debug(f"User: {user.user.email} ({user.user.id}) spawning server")
        except Exception as e:
            logger.error(f"Error getting user: {e}")
            raise HTTPException(
                status_code=status.HTTP_401_UNAUTHORIZED,
                detail="Invalid token",
                headers={"WWW-Authenticate": "Bearer"},
            )

        # Build the query for active servers
        query = (
            supabase_client.table("servers")
            .select("*")
            .eq("user_id", user.user.id)
            .eq("status", "running")
            .eq("model_id", request.model_id)
            .is_("terminated_at", "null")
        )
        if request.checkpoint is None:
            query = query.is_("checkpoint", "null")
        else:
            query = query.eq("checkpoint", request.checkpoint)
        active_servers = query.limit(1).execute()

        if active_servers.data:
            # Return the existing server info into a ServerInfo object
            # if it's the same model_id
            active_server = SupabaseServersTable.model_validate(active_servers.data[0])

            if (
                active_server.status == "requested"
                and active_server.requested_at is not None
                and active_server.region is None
            ):
                # If it has been more than TIMEOUT_SERVER_NOT_STARTED minutes, we can assume there was an error
                # and we can restart the server
                if (
                    datetime.now(timezone.utc)
                    - datetime.fromisoformat(active_server.requested_at)
                ).total_seconds() > TIMEOUT_SERVER_NOT_STARTED:
                    # Restart the server
                    supabase_client.table("servers").update(
                        {
                            "status": "failed",
                            "terminated_at": datetime.now(timezone.utc).isoformat(),
                        }
                    ).eq("id", active_server.id).execute()
                    # Kill the modal function
                    try:
                        if active_server.modal_function_call_id:
                            await modal.FunctionCall.from_id(
                                active_server.modal_function_call_id
                            ).cancel()
                    except Exception as e:
                        logger.error(f"Error cancelling modal function: {e}")
                        # We can ignore this error, the server will be restarted anyway

                    raise HTTPException(
                        status_code=status.HTTP_500_INTERNAL_SERVER_ERROR,
                        detail="There has been an error with the server. Please try again and reach out on Discord if it persists.",
                    )

                raise HTTPException(
                    status_code=status.HTTP_409_CONFLICT,
                    detail="Server is warming up... please wait and try again",
                )
            logger.info(
                f"User {user.user.email} already has an active server for model {request.model_id}"
            )
<<<<<<< HEAD
            server_info = ServerInfo(
                server_id=row["id"],
                url=row["url"],
                port=row["port"],  # This is the port on which we start ACT
                tcp_socket=(str(row["host"]), int(row["tcp_port"])),
                model_id=row["model_id"],
                timeout=row["timeout"],
            )
            return server_info

        server_data = SupabaseServersTable(
            status="running",
            user_id=user.user.id,
            model_id=request.model_id,
            model_type=request.model_type,
            timeout=request.timeout,
            region=request.region,
            checkpoint=request.checkpoint,
        )
        row = (
=======
            if (
                active_server.host is not None
                and active_server.port is not None
                and active_server.tcp_port is not None
                and active_server.url is not None
                and active_server.modal_function_call_id is not None
                and active_server.timeout is not None
            ):
                server_info = ServerInfo(
                    server_id=active_server.id,
                    url=active_server.url,
                    port=active_server.port,
                    tcp_socket=(active_server.host, active_server.port),
                    model_id=active_server.model_id,
                    timeout=active_server.timeout,
                    modal_function_call_id=active_server.modal_function_call_id,
                )
                return server_info

        new_server = (
>>>>>>> 51b4b25a
            supabase_client.table("servers")
            .insert(
                {
                    "status": "requested",
                    "user_id": user.user.id,
                    "model_id": request.model_id,
                    "model_type": request.model_type,
                    "timeout": request.timeout,
                    "region": request.region,
                    "requested_at": datetime.now(timezone.utc).isoformat(),
                }
            )
            .execute()
        )
        server_id = new_server.data[0]["id"]

        # Determine region from IP if not specified
        if request.region is None:
            # Get client IP address - check X-Forwarded-For header first
            client_ip = None
            forwarded_for = raw_request.headers.get("X-Forwarded-For")
            if forwarded_for:
                # X-Forwarded-For can contain multiple IPs, the first one is the client
                client_ip = forwarded_for.split(",")[0].strip()
                logger.debug(f"Using IP from X-Forwarded-For header: {client_ip}")
            elif raw_request and hasattr(raw_request, "client") and raw_request.client:
                client_ip = raw_request.client.host
                logger.debug(f"Using direct client IP: {client_ip}")

            # Determine best region based on IP
            request.region = determine_best_region(client_ip)
            logger.info(f"Determined region {request.region} for IP {client_ip}")

        # Default to "anywhere" if no region was determined
        if request.region is None:
            request.region = "anywhere"

        # Start server
        with modal.Queue.ephemeral() as q:
            # Get the function to serve from the zone to function mapping
            serve = MODEL_TO_ZONE[request.model_type][request.region]
            # Spawn the serve function with the queue
            spawn_response = serve.spawn(
                model_id=request.model_id,
                checkpoint=request.checkpoint,
                server_id=server_id,
                timeout=request.timeout,
                model_specifics=request.model_specifics,
                q=q,
            )

            if request.model_type == "ACT_BBOX":
                paligemma_warmup.spawn()

            # Get the tunnel information from the queue
            result: dict | None = q.get()
            if result is None:
                logger.error("No tunnel info received from queue")
                raise HTTPException(
                    status_code=status.HTTP_500_INTERNAL_SERVER_ERROR,
                    detail="Failed to start server, no tunnel info received",
                )

        server_info = ServerInfo(
            modal_function_call_id=spawn_response.object_id, **result
        )

        try:
            update_payload = {
                "url": server_info.url,
                "port": server_info.port,
                "host": server_info.tcp_socket[0],
                "tcp_port": server_info.tcp_socket[1],
                "region": request.region,
                "model_id": request.model_id,
                "status": "running",
                "modal_function_call_id": server_info.modal_function_call_id,
                "started_at": datetime.now(timezone.utc).isoformat(),
            }
            supabase_client.table("servers").update(update_payload).eq(
                "id", server_id
            ).execute()
        except Exception as e:
            logger.error(f"Error inserting server data into database: {e}")
            raise HTTPException(
                status_code=status.HTTP_500_INTERNAL_SERVER_ERROR,
                detail="Error inserting server data into database",
            )

        logger.success(f"Server started:\n{server_info.model_dump_json(indent=4)}")
        return server_info

    @web_app.post("/stop")
    async def stop_inference(
        token: HTTPAuthorizationCredentials = Depends(auth_scheme),
    ):
        """
        Stop all the currently running servers for the user
        """
        try:
            user = supabase_client.auth.get_user(jwt=token.credentials)
            logger.debug(f"User: {user.user.email} ({user.user.id}) cancelling servers")
        except Exception as e:
            logger.error(f"Error getting user: {e}")
            raise HTTPException(
                status_code=status.HTTP_401_UNAUTHORIZED,
                detail="Invalid token",
                headers={"WWW-Authenticate": "Bearer"},
            )

        # Get all running servers for the user
        active_servers = (
            supabase_client.table("servers")
            .select("*")
            .eq("user_id", user.user.id)
            .eq("status", "running")
            .execute()
        )

        if not active_servers.data:
            logger.info("No active servers to cancel")
            return {"detail": "No active servers to cancel"}

        for server in active_servers.data:
            server_id = server["id"]
            try:
                logger.debug(
                    f"Cancelling Modal function {server['modal_function_call_id']} for server {server_id}"
                )
                modal_function = modal.FunctionCall.from_id(
                    server["modal_function_call_id"]
                )
                modal_function.cancel()
            except Exception as e:
                logger.error(f"Error stopping server {server_id}: {e}")

            # Update the server status to "stopped" in the database
            supabase_client.table("servers").update(
                {
                    "status": "stopped",
                    "terminated_at": datetime.now(timezone.utc).isoformat(),
                }
            ).eq("id", server_id).execute()
            # Update the AI control sessions linked to this server
            supabase_client.table("ai_control_sessions").update(
                {"status": "stopped"}
            ).eq("server_id", server_id).execute()
            # Update the AI control sessions ended_at if it's not already set
            supabase_client.table("ai_control_sessions").update(
                {"ended_at": datetime.now(timezone.utc).isoformat()}
            ).eq("server_id", server_id).is_("ended_at", None).execute()

        return {"detail": "All active servers cancelled successfully"}

    @web_app.post("/train")
    async def start_training(
        request: TrainingRequest,
        token: HTTPAuthorizationCredentials = Depends(auth_scheme),
    ):
        # TODO: factorize using dependency injection
        try:
            user = supabase_client.auth.get_user(jwt=token.credentials)
            logger.debug(f"User: {user.user.email} ({user.user.id}) spawning server")
        except Exception as e:
            logger.error(f"Error getting user: {e}")
            raise HTTPException(
                status_code=status.HTTP_401_UNAUTHORIZED,
                detail="Invalid token",
                headers={"WWW-Authenticate": "Bearer"},
            )

        active_trainings = (
            supabase_client.table("trainings")
            .select("*")
            .eq("user_id", user.user.id)
            .eq("status", "running")
            .is_("terminated_at", "null")
            .limit(10)
            .execute()
        )

        id_whitelist = [
            "ab9b958d-ca0b-4d83-862f-60ba4ed35398",
            "a9cff082-9c44-4bcb-b262-0edc31c067c0",
        ]
        user_id = user.user.id

        logger.info(f"Active trainings: {active_trainings.data}")

        # Check if the user is a pro user
        user_data = (
            supabase_client.table("users").select("*").eq("id", user.user.id).execute()
        )
        user_plan: Literal["pro"] | None = None
        if user_data.data:
            user_plan = user_data.data[0].get("plan", None)

        # Handle timeout based on user plan. Default to 3 hours for normal users.
        timeout_seconds = 3 * 60 * 60  # 3 hours in seconds
        if user_plan == "pro" or user_id in id_whitelist:
            # Pro users or whitelisted users get a longer timeout
            logger.info(
                f"User {user_id} is a PRO user or whitelisted, extending timeout to 12 hours"
            )
            timeout_seconds = 12 * 60 * 60  # 12 hours in seconds

        if user_id in id_whitelist:
            logger.info(f"User {user_id} is launching a training")
            if len(active_trainings.data) >= WHITELISTED_TRAININGS_LIMIT:
                logger.warning(
                    f"User {user_id} is whitelisted but already has 8 active trainings"
                )
                raise HTTPException(
                    status_code=status.HTTP_429_TOO_MANY_REQUESTS,
                    detail="You have too many active trainings, please wait for one to finish",
                )
        else:
            # Normal flow
            if user_plan is None and len(active_trainings.data) >= BASE_TRAININGS_LIMIT:
                logger.warning(f"User {user_id} already has an active training")
                raise HTTPException(
                    status_code=status.HTTP_429_TOO_MANY_REQUESTS,
                    detail=f"You have already {BASE_TRAININGS_LIMIT} active trainings, please wait for one to finish or upgrade to a PRO plan",
                )
            elif (
                user_plan == "pro" and len(active_trainings.data) >= PRO_TRAININGS_LIMIT
            ):
                logger.warning(f"User {user_id} already has an active training")
                raise HTTPException(
                    status_code=status.HTTP_429_TOO_MANY_REQUESTS,
                    detail=f"You have already {PRO_TRAININGS_LIMIT} active trainings, please wait for it to finish or upgrade to a PRO plan",
                )

        supabase_data = {
            "status": "running",
            "user_id": user.user.id,
            "used_wandb": request.wandb_api_key is not None,
        }

        request_data = request.model_dump(
            exclude_unset=True, exclude={"wandb_api_key", "training_params"}
        )
        if request.training_params:
            supabase_data["training_params"] = request.training_params.model_dump()
        for key, value in request_data.items():
            supabase_data[key] = value

        try:
            row = supabase_client.table("trainings").insert(supabase_data).execute()
            training_id = row.data[0]["id"]
        except Exception as e:
            logger.error(f"Error inserting training data into database: {e}")
            raise HTTPException(
                status_code=500,
                detail="Error inserting training data into database",
            )

        models_dict = {
            "gr00t": train_gr00t,
            "ACT": train_act,
            "ACT_BBOX": train_act,
        }

        logger.info(f"Starting training for {request.model_type}")
        logger.info(f"Training params: {request.training_params}")

        # We pass all the parameters to the training function
        spawn_response = models_dict[request.model_type].spawn(
            **request.model_dump(exclude={"training_params"}),
            training_id=training_id,
            training_params=request.training_params,
            timeout_seconds=timeout_seconds,
        )
        # Update the training row with the function_call_id
        try:
            supabase_client.table("trainings").update(
                {"modal_function_call_id": spawn_response.object_id}
            ).eq("id", training_id).execute()
        except Exception as e:
            logger.error(f"Error updating training data in database: {e}")
            raise HTTPException(
                status_code=status.HTTP_500_INTERNAL_SERVER_ERROR,
                detail="Error updating training data in database",
            )

        return {"status": "ok", "training_id": training_id}

    @web_app.post("/cancel")
    async def cancel_training(
        request: CancelTrainingRequest,
        token: HTTPAuthorizationCredentials = Depends(auth_scheme),
    ):
        """
        Cancel a training job by ID.
        """
        try:
            user = supabase_client.auth.get_user(jwt=token.credentials)
            logger.debug(
                f"User: {user.user.email} ({user.user.id}) cancelling training"
            )
        except Exception as e:
            logger.error(f"Error getting user: {e}")
            raise HTTPException(
                status_code=401,
                detail="Invalid token",
                headers={"WWW-Authenticate": "Bearer"},
            )

        # Check if the training exists and belongs to the user
        training = (
            supabase_client.table("trainings")
            .select("*")
            .eq("id", request.training_id)
            .eq("user_id", user.user.id)
            .is_("terminated_at", "null")
            .execute()
        )

        if not training.data:
            raise HTTPException(
                status_code=status.HTTP_404_NOT_FOUND,
                detail="Training not found or does not belong to the user",
            )

        status = "ok"
        message = f"Training {request.training_id} canceled successfully"

        try:
            # Cancel the training job in Modal
            modal_function_call_id = training.data[0].get("modal_function_call_id")
            if not modal_function_call_id:
                raise ValueError(
                    f"No modal_function_call_id found for training {request.training_id}"
                )
            modal.FunctionCall.from_id(modal_function_call_id).cancel()
        except Exception as e:
            logger.error(f"Error cancelling training: {e}")
            status = "error"
            message = f"Error cancelling training: {e}"

        # Update the training status to canceled anyways
        supabase_client.table("trainings").update(
            {
                "status": "canceled",
                "terminated_at": datetime.now(timezone.utc).isoformat(),
            }
        ).eq("id", request.training_id).execute()

        return {"status": status, "message": message}

    @web_app.get("/users/me", response_model=PublicUser)
    async def get_user(
        token: HTTPAuthorizationCredentials = Depends(auth_scheme),
    ) -> PublicUser:
        """
        Get the user info from the supabase public.users table
        """
        user = supabase_client.auth.get_user(jwt=token.credentials)

        # Query the public.users table
        user_data = (
            supabase_client.table("users").select("*").eq("id", user.user.id).execute()
        )

        # Can be empty
        if not user_data.data:
            public_user_data = PublicUser(id=user.user.id, plan=None)
        else:
            public_user_data = PublicUser.model_validate(user_data.data[0])

        return public_user_data

    @web_app.post("/stripe/webhooks")
    async def stripe_webhook(request: Request):
        """
        Stripe webhook endpoint
        TODO: return a 200 status directly for Stripe and update the database asynchronously
        """
        # Get the request body
        payload = await request.body()
        sig_header = request.headers.get("stripe-signature")
        event = None

        # Get the webhook secret from environment
        endpoint_secret = os.environ.get("STRIPE_WEBHOOK_SECRET", "")

        try:
            event = stripe.Webhook.construct_event(payload, sig_header, endpoint_secret)
        except ValueError as e:
            # Invalid payload
            raise HTTPException(status_code=400, detail="Invalid payload")
        except stripe.SignatureVerificationError as e:
            # Invalid signature
            raise HTTPException(status_code=400, detail="Invalid signature")

        if (
            event["type"] == "checkout.session.completed"
            or event["type"] == "checkout.session.async_payment_succeeded"
        ):
            # Retrieve the Checkout Session from the API with line_items expanded and the metadata
            checkout_session = stripe.checkout.Session.retrieve(
                event["data"]["object"]["id"],
                expand=["line_items"],
            )
            logger.info(f"Checkout session: {checkout_session}")

            # Extract metadata fields
            # metadata is a dict or None, so we need to handle the case where it is None
            metadata = checkout_session.metadata or {}
            supabase_user_email = metadata.get("supabase_user_email")
            supabase_user_id = metadata.get("supabase_user_id")

            if checkout_session.payment_status != "unpaid":
                # If the user already exists, update the plan to pro, add the stripe customer id and the subscription id
                if supabase_user_id:
                    supabase_client.table("users").update(
                        {
                            "plan": "pro",
                            "stripe_customer_id": checkout_session.customer,
                            "stripe_subscription_id": checkout_session.subscription,
                        }
                    ).eq("id", supabase_user_id).execute()
                    logger.info(f"Updated user {supabase_user_email} to pro")
                else:
                    # In the users table, create a new user with the plan to pro, add the stripe customer id and the subscription id
                    supabase_client.table("users").insert(
                        {
                            "id": supabase_user_id,
                            "plan": "pro",
                            "stripe_customer_id": checkout_session.customer,
                            "stripe_subscription_id": checkout_session.subscription,
                        }
                    ).execute()

                    logger.info(f"Created new user {supabase_user_email} with plan pro")

            else:
                logger.warning(
                    "Received a checkout session with payment status unpaid!"
                )

        return {"status": "ok"}

    # Required by modal
    return web_app<|MERGE_RESOLUTION|>--- conflicted
+++ resolved
@@ -303,13 +303,10 @@
     started_at: Optional[str] = None
     terminated_at: Optional[str] = None
     region: Optional[str] = None
-<<<<<<< HEAD
     checkpoint: Optional[int] = None
-=======
     tcp_port: Optional[int] = None
     url: Optional[str] = None
     modal_function_call_id: Optional[str] = None
->>>>>>> 51b4b25a
 
 
 class ModelInfo(BaseModel):
@@ -507,16 +504,14 @@
         """
         # See https://modal.com/docs/guide/webhooks#token-based-authentication for token-based auth
 
-        try:
-            user = supabase_client.auth.get_user(jwt=token.credentials)
-            logger.debug(f"User: {user.user.email} ({user.user.id}) spawning server")
-        except Exception as e:
-            logger.error(f"Error getting user: {e}")
+        user = supabase_client.auth.get_user(jwt=token.credentials)
+        if user is None:
             raise HTTPException(
                 status_code=status.HTTP_401_UNAUTHORIZED,
                 detail="Invalid token",
                 headers={"WWW-Authenticate": "Bearer"},
             )
+        logger.debug(f"User: {user.user.email} ({user.user.id}) spawning server")
 
         # Build the query for active servers
         query = (
@@ -578,28 +573,6 @@
             logger.info(
                 f"User {user.user.email} already has an active server for model {request.model_id}"
             )
-<<<<<<< HEAD
-            server_info = ServerInfo(
-                server_id=row["id"],
-                url=row["url"],
-                port=row["port"],  # This is the port on which we start ACT
-                tcp_socket=(str(row["host"]), int(row["tcp_port"])),
-                model_id=row["model_id"],
-                timeout=row["timeout"],
-            )
-            return server_info
-
-        server_data = SupabaseServersTable(
-            status="running",
-            user_id=user.user.id,
-            model_id=request.model_id,
-            model_type=request.model_type,
-            timeout=request.timeout,
-            region=request.region,
-            checkpoint=request.checkpoint,
-        )
-        row = (
-=======
             if (
                 active_server.host is not None
                 and active_server.port is not None
@@ -620,7 +593,6 @@
                 return server_info
 
         new_server = (
->>>>>>> 51b4b25a
             supabase_client.table("servers")
             .insert(
                 {
@@ -630,6 +602,7 @@
                     "model_type": request.model_type,
                     "timeout": request.timeout,
                     "region": request.region,
+                    "checkpoint": request.checkpoint,
                     "requested_at": datetime.now(timezone.utc).isoformat(),
                 }
             )
@@ -720,16 +693,14 @@
         """
         Stop all the currently running servers for the user
         """
-        try:
-            user = supabase_client.auth.get_user(jwt=token.credentials)
-            logger.debug(f"User: {user.user.email} ({user.user.id}) cancelling servers")
-        except Exception as e:
-            logger.error(f"Error getting user: {e}")
+        user = supabase_client.auth.get_user(jwt=token.credentials)
+        if user is None:
             raise HTTPException(
                 status_code=status.HTTP_401_UNAUTHORIZED,
                 detail="Invalid token",
                 headers={"WWW-Authenticate": "Bearer"},
             )
+        logger.debug(f"User: {user.user.email} ({user.user.id}) cancelling servers")
 
         # Get all running servers for the user
         active_servers = (
@@ -781,16 +752,14 @@
         token: HTTPAuthorizationCredentials = Depends(auth_scheme),
     ):
         # TODO: factorize using dependency injection
-        try:
-            user = supabase_client.auth.get_user(jwt=token.credentials)
-            logger.debug(f"User: {user.user.email} ({user.user.id}) spawning server")
-        except Exception as e:
-            logger.error(f"Error getting user: {e}")
+        user = supabase_client.auth.get_user(jwt=token.credentials)
+        if user is None:
             raise HTTPException(
                 status_code=status.HTTP_401_UNAUTHORIZED,
                 detail="Invalid token",
                 headers={"WWW-Authenticate": "Bearer"},
             )
+        logger.debug(f"User: {user.user.email} ({user.user.id}) spawning server")
 
         active_trainings = (
             supabase_client.table("trainings")
@@ -916,18 +885,14 @@
         """
         Cancel a training job by ID.
         """
-        try:
-            user = supabase_client.auth.get_user(jwt=token.credentials)
-            logger.debug(
-                f"User: {user.user.email} ({user.user.id}) cancelling training"
-            )
-        except Exception as e:
-            logger.error(f"Error getting user: {e}")
+        user = supabase_client.auth.get_user(jwt=token.credentials)
+        if user is None:
             raise HTTPException(
                 status_code=401,
                 detail="Invalid token",
                 headers={"WWW-Authenticate": "Bearer"},
             )
+        logger.debug(f"User: {user.user.email} ({user.user.id}) cancelling training")
 
         # Check if the training exists and belongs to the user
         training = (
@@ -941,7 +906,7 @@
 
         if not training.data:
             raise HTTPException(
-                status_code=status.HTTP_404_NOT_FOUND,
+                status_code=404,
                 detail="Training not found or does not belong to the user",
             )
 
